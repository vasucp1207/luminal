--- conflicted
+++ resolved
@@ -58,11 +58,7 @@
             // Already off device
             return vec![inp.pop().unwrap().0.cloned()];
         }
-<<<<<<< HEAD
         let cuda_data = inp[0]
-=======
-        let Some(cuda_data) = inp[0]
->>>>>>> 7e58e1f2
             .0
             .borrowed()
             .data
