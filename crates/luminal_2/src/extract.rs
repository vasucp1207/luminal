--- conflicted
+++ resolved
@@ -255,11 +255,6 @@
     {
         // Build termdag
         let graph = extraction_to_graph(egraph, &trajectory);
-<<<<<<< HEAD
-        // println!("built!");
-        //display_graph(&graph, &[]);
-=======
->>>>>>> 41575268
         // convert inputs to reference nodes in graph
         let inputs = inputs.into_iter().map(|(l, d)| (graph.node_indices().find(|n| matches!(graph.node_weight(*n).unwrap(), GraphTerm::GMEM { label } if label == l)).unwrap(), d.clone())).collect_vec();
         let root = graph.externals(Direction::Outgoing).next().unwrap();
@@ -325,12 +320,7 @@
     if let Some((_, _, _, e)) = &ui_functions {
         e();
     }
-<<<<<<< HEAD
-    // println!("SHORTEST: {shortest}");
-    // println!("BEST TIME Kernel: {:?}", best_graph);
-=======
     println!("SHORTEST ({}ms): {shortest}", best_time / 1000);
->>>>>>> 41575268
     best_graph
 }
 
@@ -540,10 +530,6 @@
             .into_iter()
             .map(|(n, b)| (gmem_mapping[n], (copy_metal_buffer(b, &device), false)))
             .collect::<FxHashMap<_, _>>();
-<<<<<<< HEAD
-        // println!("INPUTS for warmups: {:?}", inputs);
-=======
->>>>>>> 41575268
         // Warm up resources (buffer allocation, kernel compiler, etc.)
         for _ in 0..WARMUP_TRIALS {
             run_graph(
@@ -559,10 +545,6 @@
         let mut micros = vec![];
         let mut outputs = vec![];
         let mut m;
-<<<<<<< HEAD
-        // println!("INPUTS cfor trials: {:?}", inputs);
-=======
->>>>>>> 41575268
         for _ in 0..TRIALS {
             (outputs, m) = run_graph(
                 &mut inputs,
