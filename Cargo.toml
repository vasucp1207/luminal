[package]
name = "luminal"
version = "0.2.0"
edition = "2021"
rust-version = "1.78"
description = "Deep learning at the speed of light."
license = "MIT OR Apache-2.0"

[dependencies]
itertools = "0.11.0"
num-traits = "0.2.16"
petgraph = "0.6.4"
rand = "0.9.2"
urlencoding = "2.1.2"
webbrowser = "1.0.0"
dyn-clone = "1.0.12"
half = "*"
tinyvec = { version = "1.6.0", features = ["serde"] }
term_size = "0.3.2"
colored = "2.0.4"
regex = "1.9.5"
rustc-hash = "2.1.1"
uuid = { version = "1.7.0", features = ["v4"] }
as-any = "0.3.1"
egg = "0.9.5"
symbolic_expressions = "5.0.3"
serde = { version = "1.0.202", features = ["derive"] }
thread_local = "1.1.8"
generational-box = "0.5.6"
serde_json = "1.0.140"

[dev-dependencies]
dfdx = { version = "0.13", features = ["f16"] }

[workspace]
members = [
<<<<<<< HEAD
    "examples/*",
    "crates/luminal_cpu",
    "crates/luminal_nn",
    "crates/luminal_training",
    "docs/company",
    #"demos/matmul",
=======
	"examples/*",
	"crates/luminal_cpu",
	"crates/luminal_nn",
	"crates/luminal_training",
	"docs/company",
	"demos/matmul"
>>>>>>> 217de879
]
exclude = [
    "examples/yolo_v8",
    "crates/luminal_cuda",
    "crates/luminal_metal",
    "crates/luminal_2",
    "demos/flash_attention",
]<|MERGE_RESOLUTION|>--- conflicted
+++ resolved
@@ -34,21 +34,11 @@
 
 [workspace]
 members = [
-<<<<<<< HEAD
     "examples/*",
     "crates/luminal_cpu",
     "crates/luminal_nn",
     "crates/luminal_training",
     "docs/company",
-    #"demos/matmul",
-=======
-	"examples/*",
-	"crates/luminal_cpu",
-	"crates/luminal_nn",
-	"crates/luminal_training",
-	"docs/company",
-	"demos/matmul"
->>>>>>> 217de879
 ]
 exclude = [
     "examples/yolo_v8",
